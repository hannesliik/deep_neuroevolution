import argparse
import json
import os
import time

import gym
import matplotlib.pyplot as plt
import numpy as np
import pandas as pd
import seaborn as sns
import torch

from api.deep_neuroevolution import GAOptimizer
from api.evaluators import ParallelEnvEvaluator
from api.evolution_strategies import GaussianMutationStrategy, CrossoverStrategy
from api.utils import Policy

# Disable annoying warnings from gym
gym.logger.set_level(40)


# Define policy
class LunarLanderTorchPolicy(Policy, torch.nn.Module):
    N_INPUTS = 8  # env.action_space.shape
    N_OUTPUTS = 4  # env.observation_space.shape

    def __init__(self):
        super().__init__()
        #self.obs_normalizer = obs_normalizer
        self.net = torch.nn.Sequential(
            torch.nn.Linear(LunarLanderTorchPolicy.N_INPUTS, 64),
            torch.nn.Tanh(),
            torch.nn.Linear(64, 64),
            torch.nn.Tanh(),
            torch.nn.Linear(64, 64),
            torch.nn.Tanh(),
            torch.nn.Linear(64, LunarLanderTorchPolicy.N_OUTPUTS),
            torch.nn.Softmax(dim=1))

    def forward(self, x):
        return self.net.forward(x)

    def __call__(self, obs: np.ndarray) -> np.ndarray:
        # Observation to torch tensor, add empty batch dimension
        #obs = self.obs_normalizer.normalize(obs)
        obs = torch.from_numpy(obs).float().unsqueeze(0)
        action = self.net.forward(obs)
        return torch.argmax(action, dim=1).detach().numpy()[0]  # Back to numpy array and return


# Create environment factory
def env_factory() -> gym.Env:
    return gym.make("LunarLander-v2")


#obs_normalizer = ObsNormalizer(env_factory, n_samples=2000)


# Create policy factory
def policy_factory() -> Policy:
    policy = LunarLanderTorchPolicy()
    # Tell torch that we will not calculate gradients.
    # Up to ~10% speedup and maybe takes less memory
    for param in policy.parameters():
        param.requires_grad = False
    return policy


if __name__ == '__main__':
    parser = argparse.ArgumentParser()
    parser.add_argument("exp_name", type=str)
    parser.add_argument("-g", "--gen_size", type=int, default=200)
    parser.add_argument("-e", "--elites", type=int, default=20)
    parser.add_argument("-cn", "--check_n", type=int, default=10)
    parser.add_argument("-ct", "--check_times", type=int, default=30)
    parser.add_argument("-d", "--decay", type=float, default=1)
    parser.add_argument("-std", type=float, default=0.1)
    parser.add_argument("-i", "--iterations", type=int, default=50)
<<<<<<< HEAD
    parser.add_argument("-ps", "--parent_selection", type=str, choices=['uniform', 'probab'])
    parser.add_argument("--plot", action="store_true")
    parser.add_argument("--path", type=str, default="data")
=======
    parser.add_argument("-ps", "--parent_selection", type=str, choices=['uniform', 'probab'], default='uniform')
>>>>>>> 8ad32cb4
    parser.add_argument("-t", "--times", type=int, default=1,
                        help="The average of t runs is the evaluation score of a policy")

    args = parser.parse_args()
    args = vars(args)
    assert args["check_n"] <= args["elites"]
    assert args["gen_size"] > args["elites"]
    assert args["times"] >= 1
    assert args["decay"] > 0

    # Create evaluator
    evaluator = ParallelEnvEvaluator(env_factory=env_factory, times=args["times"])

    env = env_factory()

    '''
    evolution_strategy = GaussianMutationStrategy(policy_factory, evaluator=evaluator,
                                                  parent_selection=args["parent_selection"],
                                                  std=args["std"],
                                                  size=args["gen_size"], n_elites=args["elites"],
                                                  n_check_top=args["check_n"], n_check_times=args["check_times"],
                                                  decay=args["decay"])
    '''
    evolution_strategy = CrossoverStrategy(policy_factory, evaluator=evaluator,
                                            parent_selection=args["parent_selection"],
                                            size=args["gen_size"], n_elites=args["elites"])

    optimizer = GAOptimizer(policy_factory, evolution_strategy)

    experiment_name = args["exp_name"] + "_" + time.strftime("%Y%m%d_%H%M%S") + "_lunar_lander"

    if not args["path"].endswith("/"):
        args["path"] += "/"
    if not os.path.exists(args["path"]):
        os.makedirs(args["path"])
    if not os.path.exists(args["path"] + experiment_name):
        os.makedirs(args["path"] + experiment_name)
    prefix = args["path"] + experiment_name + "/"

    with open(prefix + "params.json", "w") as fp:
        #json.dump(evolution_strategy.state["params"], fp)
        json.dump(args, fp)

    for i in range(50):
        start = time.time()
        optimizer.train_generation()
        # print(evolution_strategy.state)
        print("generation time:", time.time() - start)
        # Save model
        torch.save(evolution_strategy.best_policy.state_dict(), prefix + "model_state_dict.pth")
        # Generate plot
        data = evolution_strategy.state["evaluations"]
        df = pd.DataFrame(data)
        df.to_csv(prefix + "plot.csv")
        if args["plot"]:
            sns.lineplot(data=df, x="time", y="score", ci="sd")
            plt.savefig(prefix + f"plot_{i}.png")<|MERGE_RESOLUTION|>--- conflicted
+++ resolved
@@ -76,13 +76,9 @@
     parser.add_argument("-d", "--decay", type=float, default=1)
     parser.add_argument("-std", type=float, default=0.1)
     parser.add_argument("-i", "--iterations", type=int, default=50)
-<<<<<<< HEAD
-    parser.add_argument("-ps", "--parent_selection", type=str, choices=['uniform', 'probab'])
     parser.add_argument("--plot", action="store_true")
     parser.add_argument("--path", type=str, default="data")
-=======
     parser.add_argument("-ps", "--parent_selection", type=str, choices=['uniform', 'probab'], default='uniform')
->>>>>>> 8ad32cb4
     parser.add_argument("-t", "--times", type=int, default=1,
                         help="The average of t runs is the evaluation score of a policy")
 
